--- conflicted
+++ resolved
@@ -11,11 +11,7 @@
 ## Usage
 Run ```./config_gen.py PROJECT_DIRECTORY```, where ```PROJECT_DIRECTORY``` is the root directory of your project's build system (i.e. the one containing the root Makefile, etc.)
 
-<<<<<<< HEAD
-YCM-Generator can also be used as a Vim plugin. Once installed with Vundle/NeoBundle/etc., use the ```:YcmGenerateConfig``` command to generate a config file for the current directory. This command accepts the same arguments as ```./config_gen.py```, but does not require the project directory to be specified (it defaults to the current working directory).
-=======
-YCM-Generator can also be used as a Vim plugin. Once installed with Vundle/NeoBundle/etc., use the ```:YcmGenerateConfig``` or ```:CCGenerateConfig``` command to generate a config file for the current directory. This command accepts the same arguments as ```./config-gen.py```, but does not require the project directory to be specified (it defaults to the current working directory).
->>>>>>> 45b361df
+YCM-Generator can also be used as a Vim plugin. Once installed with Vundle/NeoBundle/etc., use the ```:YcmGenerateConfig``` or ```:CCGenerateConfig``` command to generate a config file for the current directory. This command accepts the same arguments as ```./config_gen.py```, but does not require the project directory to be specified (it defaults to the current working directory).
 
 ## Requirements and Limitations
 * Requirements:
